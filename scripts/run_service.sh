#!/bin/bash

set -e  # Exit script on first error

# Check dependencies
command -v git >/dev/null 2>&1 ||
{ echo >&2 "Git is not installed!";
  exit 1
}

command -v poetry >/dev/null 2>&1 ||
{ echo >&2 "Poetry is not installed!";
  exit 1
}

# Prompt for RPC
[[ -z "${RPC_0}" ]] && read -rsp "Enter a Gnosis RPC that supports eth_newFilter [hidden input]: " RPC_0 || RPC_0="${RPC_0}"
echo

# Check if eth_newFilter is supported
new_filter_supported=$(curl -s -S -X POST \
  -H "Content-Type: application/json" \
  --data '{"jsonrpc":"2.0","method":"eth_newFilter","params":["invalid"],"id":1}' "$RPC_0" | \
  python3 -c "import sys, json; print(json.load(sys.stdin)['error']['message']=='The method eth_newFilter does not exist/is not available')")

if [ "$new_filter_supported" = True ]
then
    echo "The given RPC ($RPC_0) does not support 'eth_newFilter'! Terminating script..."
    exit 1
fi

# clone repo
directory="trader"
# This is a tested version that works well.
# Feel free to replace this with a different version of the repo, but be careful as there might be breaking changes
service_version="v0.3.0"
service_repo=https://github.com/valory-xyz/$directory.git
if [ -d $directory ]
then
    echo "Detected an existing $directory repo. Using this one..."
else
    echo "Cloning the $directory repo..."
    git clone --depth 1 --branch $service_version $service_repo
fi

cd $directory
if [ "$(git rev-parse --is-inside-work-tree)" = true ]
then
    poetry install
else
    echo "$directory is not a git repo!"
    exit 1
fi

# Generate the operator's key
keys_json="keys.json"
address_start_position=17
pkey_start_position=21
operator_pkey_file="operator_pkey.txt"
poetry run autonomy generate-key -n1 ethereum
operator_address=$(sed -n 3p $keys_json)
operator_address=$(echo "$operator_address" | \
  awk '{ print substr( $0, '$address_start_position', length($0) - '$address_start_position' - 1 ) }')
printf "Your operator's autogenerated public address: %s
The same address will be used as the owner.\n" "$operator_address"
operator_pkey=$(sed -n 4p $keys_json)
echo -n "$operator_pkey" | awk '{ printf substr( $0, '$pkey_start_position', length($0) - '$pkey_start_position' ) }' > $operator_pkey_file
mv $keys_json operator_keys.json

# Generate the agent's key
poetry run autonomy generate-key -n1 ethereum
agent_address=$(sed -n 3p $keys_json)
agent_address=$(echo "$agent_address" | \
  awk '{ print substr( $0, '$address_start_position', length($0) - '$address_start_position' - 1 ) }')
private_key=$(sed -n 4p $keys_json)
private_key=$(echo "$private_key" | \
  awk '{ print substr( $0, '$pkey_start_position', length($0) - '$pkey_start_position' ) }')
echo "Your agent's autogenerated public address: $agent_address"

# Check balances
agent_balance=$(curl -s -S -X POST \
  -H "Content-Type: application/json" \
  --data '{"jsonrpc":"2.0","method":"eth_getBalance","params":["'"$agent_address"'","latest"],"id":1}' "$RPC_0" | \
  python3 -c "import sys, json; print(json.load(sys.stdin)['result'])")
operator_balance=$(curl -s -S -X POST \
  -H "Content-Type: application/json" \
  --data '{"jsonrpc":"2.0","method":"eth_getBalance","params":["'"$operator_address"'","latest"],"id":1}' "$RPC_0" | \
  python3 -c "import sys, json; print(json.load(sys.stdin)['result'])")
agent_balance=$((16#${agent_balance#??}))
operator_balance=$((16#${operator_balance#??}))
suggested_amount=500000000000000000
until [[ $agent_balance -gt $suggested_amount-1 && $operator_balance -gt $suggested_amount-1 ]]
do
    echo "Agent's balance: $agent_balance WEI."
    echo "Operator's balance: $operator_balance WEI."
    echo "Both of the addresses need to be funded."
    echo "Please fund them with at least 0.5 xDAI each to continue."
    echo "Checking again in 10s..."
    sleep 10s
done

echo "Minting your service..."

# setup the minting tool
export CUSTOM_CHAIN_RPC=$RPC_0
export CUSTOM_CHAIN_ID=100
export CUSTOM_SERVICE_MANAGER_ADDRESS="0xE3607b00E75f6405248323A9417ff6b39B244b50"
export CUSTOM_SERVICE_REGISTRY_ADDRESS="0x9338b5153AE39BB89f50468E608eD9d764B755fD"

# create service
agent_id=12
nft="bafybeig64atqaladigoc3ds4arltdu63wkdrk3gesjfvnfdmz35amv7faq"
service_id=$(poetry run autonomy mint \
  --skip-hash-check \
  --use-custom-chain \
  service packages/valory/services/$directory/ \
  --key "$operator_pkey_file" \
  --nft $nft \
  -a $agent_id \
  -n 1 \
  --threshold 1 \
  -c 10000000000000000
  )
# check output
if ! [[ "$service_id" =~ ^[0-9]+$ || "$service_id" =~ ^[-][0-9]+$ ]]
then
    echo "Service minting failed: $service_id"
fi

# activate service
poetry run autonomy service --use-custom-chain activate --key "$operator_pkey_file" "$service_id"
# register service
poetry run autonomy service --use-custom-chain register --key "$operator_pkey_file" "$service_id" -a $agent_id -i "$agent_address"
# deploy service
poetry run autonomy service --use-custom-chain deploy --key "$operator_pkey_file" "$service_id"

# delete the operator's pkey file
rm $operator_pkey_file

# check state
expected_state="| Service State             | DEPLOYED                                     |"
service_info=$(poetry run autonomy service --use-custom-chain info "$service_id")
service_state=$(echo "$service_info" | grep "Service State")
if [ "$service_state" != "$expected_state" ]
then
    echo "Something went wrong while deploying the service. The service's state is:"
    echo "$service_state"
    echo "Please check the output of the script for more information."
    exit 1
fi

# get the deployed service's safe address from the contract
safe=$(echo "$service_info" | grep "Multisig Address")
address_start_position=22
safe=$(echo "$safe" |
  awk '{ print substr( $0, '$address_start_position', length($0) - '$address_start_position' - 1 ) }')
export SAFE_CONTRACT_ADDRESS=$safe

# Check the safe's balance
safe_balance=$(curl -s -S -X POST \
  -H "Content-Type: application/json" \
  --data '{"jsonrpc":"2.0","method":"eth_getBalance","params":["'"$SAFE_CONTRACT_ADDRESS"'","latest"],"id":1}' "$RPC_0" | \
  python3 -c "import sys, json; print(json.load(sys.stdin)['result'])")
safe_balance=$((16#${safe_balance#??}))
until [[ $safe_balance -gt 0 ]]
do
    echo "Safe's balance: $safe_balance WEI."
    echo "The safe address needs to be funded. Please fund it to continue. Retrying in 10s..."
    sleep 10s
done

# Set environment variables. Tweak these to modify your strategy
export RPC_0="$RPC_0"
export CHAIN_ID=$CUSTOM_CHAIN_ID
export ALL_PARTICIPANTS='["'$agent_address'"]'
# This is the default market creator. Feel free to update with other market creators
export OMEN_CREATORS='["0x89c5cc945dd550BcFfb72Fe42BfF002429F46Fec"]'
export BET_AMOUNT_PER_THRESHOLD_000=0
export BET_AMOUNT_PER_THRESHOLD_010=0
export BET_AMOUNT_PER_THRESHOLD_020=0
export BET_AMOUNT_PER_THRESHOLD_030=0
export BET_AMOUNT_PER_THRESHOLD_040=0
export BET_AMOUNT_PER_THRESHOLD_050=0
export BET_AMOUNT_PER_THRESHOLD_060=30000000000000000
export BET_AMOUNT_PER_THRESHOLD_070=40000000000000000
export BET_AMOUNT_PER_THRESHOLD_080=60000000000000000
export BET_AMOUNT_PER_THRESHOLD_090=80000000000000000
export BET_AMOUNT_PER_THRESHOLD_100=100000000000000000
export BET_THRESHOLD=5000000000000000
export PROMPT_TEMPLATE="With the given question \"@{question}\" and the \`yes\` option represented by \`@{yes}\`
and the \`no\` option represented by \`@{no}\`,
what are the respective probabilities of \`p_yes\` and \`p_no\` occurring?"

service_dir="trader_service"
build_dir="abci_build"
<<<<<<< HEAD
directory="$service_dir/$build_dir"
if [ -d $directory ]
then
    echo "Detected an existing build. Using this one..."
    cd $service_dir
    sudo rm -rf $build_dir
else
    echo "Setting up the service..."
    # Fetch the service
    poetry run autonomy fetch --service valory/trader --local --alias $service_dir
    cd $service_dir
    # Build the image
    poetry run autonomy build-image
    mv ../../$keys_json $keys_json
=======
directory="trader/$service_dir/$build_dir"
if [ -d $directory ]
then
    echo "Detected an existing build. Using this one."
    cd "trader/$service_dir"
    echo "The script will use sudo permissions in order to delete part of the build artifacts."
    sudo rm -rf $build_dir
else
    if ! [ -d "trader" ]; then
        echo "Setting up the trader repo..."
        git clone https://github.com/valory-xyz/trader.git
    fi
    cd trader
    echo "Setting up the trader service..."
    poetry install

    if ! [ -d "$service_dir" ]; then
        # Fetch the service
        poetry run autonomy fetch --service valory/trader:$service_version --alias $service_dir
    fi

    cd $service_dir
    # Build the image
    poetry run autonomy build-image
    cat > keys.json << EOF
[
{
    "address": "$AGENT_ADDRESS",
    "private_key": "$private_key"
}
]
EOF
>>>>>>> 46d526a4
fi

# Build the deployment with a single agent
poetry run autonomy deploy build --n 1 -ltm
# Run the deployment
poetry run autonomy deploy run --build-dir $build_dir<|MERGE_RESOLUTION|>--- conflicted
+++ resolved
@@ -193,7 +193,6 @@
 
 service_dir="trader_service"
 build_dir="abci_build"
-<<<<<<< HEAD
 directory="$service_dir/$build_dir"
 if [ -d $directory ]
 then
@@ -202,46 +201,16 @@
     sudo rm -rf $build_dir
 else
     echo "Setting up the service..."
-    # Fetch the service
-    poetry run autonomy fetch --service valory/trader --local --alias $service_dir
+
+    if ! [ -d "$service_dir" ]; then
+        # Fetch the service
+        poetry run autonomy fetch --service valory/trader:$service_version --alias $service_dir
+    fi
+
     cd $service_dir
     # Build the image
     poetry run autonomy build-image
     mv ../../$keys_json $keys_json
-=======
-directory="trader/$service_dir/$build_dir"
-if [ -d $directory ]
-then
-    echo "Detected an existing build. Using this one."
-    cd "trader/$service_dir"
-    echo "The script will use sudo permissions in order to delete part of the build artifacts."
-    sudo rm -rf $build_dir
-else
-    if ! [ -d "trader" ]; then
-        echo "Setting up the trader repo..."
-        git clone https://github.com/valory-xyz/trader.git
-    fi
-    cd trader
-    echo "Setting up the trader service..."
-    poetry install
-
-    if ! [ -d "$service_dir" ]; then
-        # Fetch the service
-        poetry run autonomy fetch --service valory/trader:$service_version --alias $service_dir
-    fi
-
-    cd $service_dir
-    # Build the image
-    poetry run autonomy build-image
-    cat > keys.json << EOF
-[
-{
-    "address": "$AGENT_ADDRESS",
-    "private_key": "$private_key"
-}
-]
-EOF
->>>>>>> 46d526a4
 fi
 
 # Build the deployment with a single agent
