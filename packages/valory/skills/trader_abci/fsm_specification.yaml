--- conflicted
+++ resolved
@@ -61,7 +61,6 @@
 - ImpossibleRound
 - PostTxSettlementRound
 - PreTxSettlementRound
-- RandomnessRound
 - RandomnessTransactionSubmissionRound
 - RedeemRound
 - RegistrationRound
@@ -163,12 +162,8 @@
     (ResetRound, DONE): RandomnessTransactionSubmissionRound
     (ResetRound, NO_MAJORITY): HandleFailedTxRound
     (ResetRound, RESET_TIMEOUT): HandleFailedTxRound
-<<<<<<< HEAD
     (SamplingRound, DONE): SubscriptionRound
-=======
-    (SamplingRound, DONE): RandomnessRound
     (SamplingRound, FETCH_ERROR): ImpossibleRound
->>>>>>> b6e059ad
     (SamplingRound, NONE): RedeemRound
     (SamplingRound, NO_MAJORITY): SamplingRound
     (SamplingRound, ROUND_TIMEOUT): SamplingRound
