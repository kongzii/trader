--- conflicted
+++ resolved
@@ -70,7 +70,6 @@
 ZERO_HEX = HASH_ZERO[2:]
 ZERO_BYTES = bytes.fromhex(ZERO_HEX)
 STRATEGY_KELLY_CRITERION = "kelly_criterion"
-MIKE_STRAT = 'mike_strat'
 
 
 class PromptTemplate(Template):
@@ -246,17 +245,6 @@
         self.use_fallback_strategy: bool = self._ensure(
             "use_fallback_strategy", kwargs, bool
         )
-<<<<<<< HEAD
-        if self.trading_strategy not in [
-            STRATEGY_BET_AMOUNT_PER_CONF_THRESHOLD,
-            STRATEGY_KELLY_CRITERION,
-            MIKE_STRAT
-        ]:
-            raise ValueError(
-                f"The trading strategy {self.trading_strategy} is not supported!"
-            )
-=======
->>>>>>> cbfd215c
         # the threshold amount in WEI starting from which we are willing to place a bet
         self.bet_threshold: int = self._ensure("bet_threshold", kwargs, int)
         # the duration, in seconds, of blacklisting a bet before retrying to make an estimate for it
